--- conflicted
+++ resolved
@@ -16,17 +16,12 @@
 [workspace.dependencies]
 
 # Local dependencies
-<<<<<<< HEAD
 sleppa_changelog = { version = "0.1.0", path = "crates/sleppa_changelog" }
-sleppa_commit_analyzer = { version = "0.1.0", path = "crates/sleppa_commit_analyzer" }
-sleppa_configuration = { version = "0.1.0", path = "crates/sleppa_configuration" }
-=======
 sleppa_code_archiver = { version = "0.1.0", path = "crates/sleppa_code_archiver" }
 sleppa_commit_analyzer = { version = "0.1.0", path = "crates/sleppa_commit_analyzer" }
 sleppa_configuration = { version = "0.1.0", path = "crates/sleppa_configuration" }
 sleppa_primitives = { version = "0.1.0", path = "crates/sleppa_primitives" }
 sleppa_versioner = { version = "0.1.0", path = "crates/sleppa_versioner" }
->>>>>>> 22616bee
 
 # Errors processing
 thiserror = { version = "^1.0" }
